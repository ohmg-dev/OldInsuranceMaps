# Introduction

One of the best ways to engage with historical maps is to visually compare them against other maps, like current satellite imagery. Doing so requires the old maps to be _georeferenced_, a process that embeds latitude and longitude coordinates in the image and allows it to be overlaid directly on other spatial layers.

<figure>
    <iframe height="400px;" style="max-width:700px; width:100%;" src="https://oldinsurancemaps.net/viewer/alexandria-la"></iframe>
<<<<<<< HEAD
    <figcaption>Alexandria, Louisiana in 1900, web map created through this project. Can you find the prize fighting ring? <a href="https://oldinsurancemaps.net/maps/203/view" target="_blank">View in LaHMG</a>
=======
    <figcaption>Alexandria, Louisiana in 1900, web map created through this project. Can you find the prize fighting ring? <a href="https://oldinsurancemaps.net/viewer/alexandria-la" target="_blank">View in LaHMG</a>
>>>>>>> 79ab063c
</figure>

The purpose of this project is to facilitate that georeferencing process, in a curated way based on the Library of Congress [Sanborn Maps Collection](https://www.loc.gov/collections/sanborn-maps/about-this-collection/). This collection holds historical fire insurance maps covering over 10,000 U.S. communities. This project is focused on Louisiana.

# Sanborn Maps - Briefly

The Sanborn Map Company surveyed and mapped American cities from the late 1860's through the 1950's, creating city atlases and selling them to insurance companies on a subscription basis. The extensive details they recorded for each building&mdash;commercial use, construction materials, exact locations of heat sources, to name but a few&mdash;provided insurance companies with the information they needed to geographically visualize and balance their risk.

Map production had begun to wind down in the 1950s, but the usefulness of the collection as a historical reference (far beyond its original purpose) was already recognized. In all, the company mapped over 12,000 American communities, generally returning to each one every 5-7 years to create a full update. The result is an unparalled cartographic record of urban development in the U.S., and an archive with much potential.

In recent years, the advancement of geospatial and web technology has provided new ways to re-engage with these maps. For example, some companies sell access to their own georeferenced mosaics of the maps ([EDR](https://edrnet.com/introducing-sanborn-viewer/), [ERIS](https://www.erisinfo.com/eris-xplorer/), [FIMo](http://www.historicalinfo.com/fimo/)), some cities have free viewers ([Boston](https://atlascope.leventhalmap.org), [Bozeman](https://www.arcgis.com/apps/webappviewer/index.html?id=f4cf486b4d7f4988aa589e7dd989f5e9), [Milwaukee](http://webgis.uwm.edu/agsl/sanborn/)), and digital history projects use georeferenced maps as foundational materials ([Reconstructing Bloomington](https://storymaps.arcgis.com/stories/f38fd8915aa14f4e99b96455dcdad49e), [What the Tulsa Race Massacre Destroyed](https://www.nytimes.com/interactive/2021/05/24/us/tulsa-race-massacre.html), [Homestead Hebrew Maps](https://maps.homesteadhebrews.com/)).

# Structure of the Sanborn Collection

When the Sanborn Map company originally published these maps, all content for a given city in a given year was released in a single edition. However, in large cities like New Orleans one edition may actually comprise multiple volumes, and in the Library of Congress collection each of these volumes is stored as a separate item.

Thus, we use **volume** as the highest level of grouping of historical maps. Each volume has one or more sheets, and when a user starts ("loads") a volume, those sheets are registered as [documents](https://oldinsurancemaps.net/documents) in the system.<|MERGE_RESOLUTION|>--- conflicted
+++ resolved
@@ -4,11 +4,7 @@
 
 <figure>
     <iframe height="400px;" style="max-width:700px; width:100%;" src="https://oldinsurancemaps.net/viewer/alexandria-la"></iframe>
-<<<<<<< HEAD
-    <figcaption>Alexandria, Louisiana in 1900, web map created through this project. Can you find the prize fighting ring? <a href="https://oldinsurancemaps.net/maps/203/view" target="_blank">View in LaHMG</a>
-=======
     <figcaption>Alexandria, Louisiana in 1900, web map created through this project. Can you find the prize fighting ring? <a href="https://oldinsurancemaps.net/viewer/alexandria-la" target="_blank">View in LaHMG</a>
->>>>>>> 79ab063c
 </figure>
 
 The purpose of this project is to facilitate that georeferencing process, in a curated way based on the Library of Congress [Sanborn Maps Collection](https://www.loc.gov/collections/sanborn-maps/about-this-collection/). This collection holds historical fire insurance maps covering over 10,000 U.S. communities. This project is focused on Louisiana.
