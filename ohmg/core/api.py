--- conflicted
+++ resolved
@@ -23,11 +23,7 @@
     LayerSchema,
 )
 from ohmg.loc_insurancemaps.models import Volume
-<<<<<<< HEAD
-from ohmg.georeference.models import SessionBase, LayerSet
-=======
-from ohmg.georeference.models import SessionBase, AnnotationSet, Layer
->>>>>>> 8130e8fc
+from ohmg.georeference.models import SessionBase, LayerSet, LayerV1
 from ohmg.places.models import Place
 
 logger = logging.getLogger(__name__)
@@ -186,6 +182,6 @@
 
     vol = Volume.objects.get(pk=map).serialize()
     layer_ids = [i['slug'] for i in vol['items']['layers']]
-    layers = Layer.objects.filter(slug__in=layer_ids).prefetch_related('vrs')
+    layers = LayerV1.objects.filter(slug__in=layer_ids).prefetch_related('vrs')
 
     return layers